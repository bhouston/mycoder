--- conflicted
+++ resolved
@@ -6,11 +6,7 @@
   method: z
     .string()
     .describe(
-<<<<<<< HEAD
       'HTTP method to use (GET, POST, PUT, DELETE, PATCH, HEAD, OPTIONS)',
-=======
-      "HTTP method to use (GET, POST, PUT, DELETE, PATCH, HEAD, OPTIONS)"
->>>>>>> a1404d4e
     ),
   url: z.string().describe('URL to make the request to'),
   params: z
@@ -37,14 +33,9 @@
 type ReturnType = z.infer<typeof returnSchema>;
 
 export const fetchTool: Tool<Parameters, ReturnType> = {
-<<<<<<< HEAD
-  name: 'fetch',
-  description: 'Executes HTTP requests using native Node.js fetch API',
-=======
   name: "fetch",
   description:
     "Executes HTTP requests using native Node.js fetch API, for using APIs, not for browsing the web.",
->>>>>>> a1404d4e
   parameters: zodToJsonSchema(parameterSchema),
   returns: zodToJsonSchema(returnSchema),
   execute: async (
@@ -101,11 +92,7 @@
   logParameters(params, { logger }) {
     const { method, url, params: queryParams } = params;
     logger.info(
-<<<<<<< HEAD
       `${method} ${url}${queryParams ? `?${new URLSearchParams(queryParams).toString()}` : ''}`,
-=======
-      `${method} ${url}${queryParams ? `?${new URLSearchParams(queryParams)}` : ""}`
->>>>>>> a1404d4e
     );
   },
 };